--- conflicted
+++ resolved
@@ -162,8 +162,6 @@
             }
         }
     }
-<<<<<<< HEAD
-=======
 
     void infect(IntegerRaster& infected, IntegerRaster& exposed,
               IntegerRaster& diseased, double exposed_to_infected_rate, 
@@ -182,22 +180,14 @@
             }
         }
   }
->>>>>>> 8ae65571
     
     void generate(const IntegerRaster& infected,
                   bool weather, const FloatRaster& weather_coefficient,
-<<<<<<< HEAD
-                  double reproductive_rate)
-=======
                   double reproductive_rate, ModelType model_type)
->>>>>>> 8ae65571
     {
         double lambda = reproductive_rate;
         for (int i = 0; i < height; i++) {
             for (int j = 0; j < width; j++) {
-<<<<<<< HEAD
-                if (infected(i, j) > 0) {
-=======
                 if (model_type == SEID) {
                   total_infected(i,j) = infected(i,j) + exposed(i,j) + diseased(i,j);
                 }
@@ -211,7 +201,6 @@
                 }
               
                 if (total_infected(i, j) > 0) {
->>>>>>> 8ae65571
                     if (weather)
                         lambda = reproductive_rate * weather_coefficient(i, j); // calculate 
                     int dispersers_from_cell = 0;
@@ -234,10 +223,7 @@
                   const IntegerRaster& total_plants,
                   std::vector<std::tuple<int, int>>& outside_dispersers,
                   bool weather, const FloatRaster& weather_coefficient,
-<<<<<<< HEAD
-=======
                   ModelType model_type,
->>>>>>> 8ae65571
                   DispersalKernel dispersal_kernel, double short_distance_scale,
                   double percent_short_distance_dispersal = 0.0,
                   double long_distance_scale = 0.0,
@@ -300,11 +286,6 @@
                             if (weather)
                                 probability_of_establishment *= weather_coefficient(i, j);
                             if (establishment_tester < probability_of_establishment) {
-<<<<<<< HEAD
-                                infected(row, col) += 1;
-                                mortality_tracker(row, col) += 1;
-                                susceptible(row, col) -= 1;
-=======
                               // based on model type add new "infection to the correct type of infected pool (diseased for SI model, infected for SID model, and exposed for SEID model)
                               if (model_type == SI) {
                                 diseased(row, col) += 1;
@@ -327,7 +308,6 @@
                                      << endl;
                                 exit(EXIT_FAILURE);
                               }
->>>>>>> 8ae65571
                             }
                         }
                     }
