#ifdef POPS_TEST

/*
 * Simple compilation test for the PoPS Simulation class.
 *
 * Copyright (C) 2018 by the authors.
 *
 * Authors: Vaclav Petras <wenzeslaus gmail com>
 *
 * This file is part of PoPS.

 * PoPS is free software: you can redistribute it and/or modify
 * it under the terms of the GNU General Public License as published by
 * the Free Software Foundation, either version 2 of the License, or
 * (at your option) any later version.

 * PoPS is distributed in the hope that it will be useful,
 * but WITHOUT ANY WARRANTY; without even the implied warranty of
 * MERCHANTABILITY or FITNESS FOR A PARTICULAR PURPOSE. See the
 * GNU General Public License for more details.

 * You should have received a copy of the GNU General Public License
 * along with PoPS. If not, see <https://www.gnu.org/licenses/>.
 */

#include "raster.hpp"
#include "simulation.hpp"

#include <map>
#include <iostream>
#include <memory>
#include <stdexcept>
#include <fstream>
#include <sstream>
#include <string>

using std::string;
using std::cout;
using std::cerr;
using std::endl;

using namespace pops;

int main(int argc, char *argv[])
{
    Raster<int> infected = {{1, 0}, {0, 0}};
    Raster<int> exposed = {{0, 1}, {0, 0}};
    Raster<int> diseased = {{5, 0}, {0, 0}};
    Raster<int> mortality_tracker = {{0, 0}, {0, 0}};
    Raster<int> susceptible = {{10, 6}, {14, 15}};
    Raster<int> total_plants = {{15, 6}, {14, 15}};
    Raster<double> temperature = {{5, 0}, {0, 0}};
    Raster<double> weather_coefficient = {{0.6, 0.8}, {0.2, 0.8}};
    std::vector<std::tuple<int, int>> outside_dispersers;
    DispersalKernel dispersal_kernel = CAUCHY;
    ModelType model_type = SEID;
    bool weather = true;
    double lethal_temperature = -4.5;
    double reproductive_rate = 4.5;
    double short_distance_scale = 0.0;
    int ew_res = 30;
    int ns_res = 30;
<<<<<<< HEAD
    Simulation<Raster<int>, Raster<double>> simulation(42, infected, ew_res, ns_res);
    simulation.remove(infected, susceptible,
=======
    double exposed_to_infected_rate = 0.1;
    double infected_to_diseased_rate = 0.2;
    Simulation<Raster<int>, Raster<double>> simulation(42, infected, ew_res, ns_res);
    simulation.remove(infected, susceptible, exposed, diseased,
>>>>>>> 8ae65571
                      temperature, lethal_temperature);
    simulation.generate(infected, exposed, diseased, weather, weather_coefficient, reproductive_rate, model_type);
    simulation.disperse(susceptible, infected, exposed, diseased,
                        mortality_tracker, total_plants,
                        outside_dispersers, weather, weather_coefficient, model_type,
                        dispersal_kernel, short_distance_scale);
    simulation.infect(infected, exposed, diseased, exposed_to_infected_rate, infected_to_diseased_rate, model_type);
    cout << outside_dispersers.size() << endl;
    return 0;
}

#endif  // POPS_TEST<|MERGE_RESOLUTION|>--- conflicted
+++ resolved
@@ -60,15 +60,12 @@
     double short_distance_scale = 0.0;
     int ew_res = 30;
     int ns_res = 30;
-<<<<<<< HEAD
     Simulation<Raster<int>, Raster<double>> simulation(42, infected, ew_res, ns_res);
     simulation.remove(infected, susceptible,
-=======
     double exposed_to_infected_rate = 0.1;
     double infected_to_diseased_rate = 0.2;
     Simulation<Raster<int>, Raster<double>> simulation(42, infected, ew_res, ns_res);
     simulation.remove(infected, susceptible, exposed, diseased,
->>>>>>> 8ae65571
                       temperature, lethal_temperature);
     simulation.generate(infected, exposed, diseased, weather, weather_coefficient, reproductive_rate, model_type);
     simulation.disperse(susceptible, infected, exposed, diseased,
